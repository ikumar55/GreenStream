--- conflicted
+++ resolved
@@ -1,6 +1,5 @@
 # 🛰️ GreenStream - Carbon-Aware Edge CDN
 
-<<<<<<< HEAD
 GreenStream is a smart edge CDN routing layer that reduces carbon emissions by dynamically steering video traffic toward regions with lower grid CO₂ intensity, without breaking latency SLAs.
 
 ## 🌟 Features
@@ -91,24 +90,14 @@
 ## 📝 License
 
 This project is licensed under the MIT License - see the LICENSE file for details.
-=======
-GreenStream is a smart CDN control plane that routes user traffic across global edge nodes based on real-time carbon intensity and network latency. It dynamically selects the greenest performant path to deliver video and web content—reducing emissions by 8.2% with <30 ms added delay, on average.
 
-What It Does:
-- Live routing decisions using per-region carbon intensity and latency
-- Bayesian optimization tunes global carbon vs performance tradeoff
-- LSTM forecasting predicts traffic and carbon trends to plan routes ahead
-- Reinforcement learning agent selects optimal CDN node per request
-- Cloudflare Worker integration and DNS-based routing support
-- Dashboard + replay tool to visualize carbon savings vs baseline
 
-Tech Stack:
-- FastAPI backend for routing engine + decision API
-- PyTorch for ML models (LSTM + PPO agent)
-- BayesOpt for tuning tradeoff parameters
-- ElectricityMap / Octopus API for real-time carbon data
-- Cloudflare Workers, mock POPs, simulated traffic logs
-- Matplotlib / Plotly Dash for visualization + analysis
 
-Note: Still in progress/optimizing
->>>>>>> 13f414c5
+
+
+
+conda activate greenstream
+uvicorn api.main:app --reload
+
+Running simulation code example:
+python scripts/simulate.py simulate --num-requests 300 --batch-size 50 --min-delay 1 --max-delay 2 --log-suffix after_bo